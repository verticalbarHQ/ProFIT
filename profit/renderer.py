color_map = {range(0,10) : "#1d2559", range(10,20) : "#203078",
             range(20,30) : "#1f3b98", range(30,40) : "#1946ba",
             range(40,50) : "#5661c6", range(50,60) : "#7d7fd2",
             range(60,70) : "#a09dde", range(70,80) : "#c0bde9",
             range(80,90) : "#e0ddf4", range(90,101) : "#ffffff"}
from observer_abc import Observer
import graphviz as gv
import os

class Renderer(Observer):
    """Class to represent the visualization of a process model."""

    def __init__(self):
        """GV attribute (default None) represents dot format (directed) graph 
        object that can be rendered with the Graphviz installation."""
        self.GV = None

    def update(self, TM, G, colored=True, render_format='png'):
        """Update graph object (GV attribute) and its representation: elements 
        count, node color, edge thickness, etc.

        Parameters
        ----------
        TM: TransitionMatrix
            A matrix describing the transitions of a Markov chain
        G: Graph
            Graph structure of the model
        colored: bool
            Whether represent graph elements in color or in black
            and white (default True)

        References
        ----------
        .. [1] Ferreira, D. R. (2017). A primer on process mining. Springer, Cham.
        """
        T, nodes, edges = TM.T, G.nodes, G.edges
        G = gv.Digraph(strict=False, format=render_format)
        G.attr('edge', fontname='Sans Not-Rotated 14')
        G.attr('node', shape='box', style='filled', fontname='Sans Not-Rotated 14')
        
        # 1. Node color and shape
        F = dict() # Activities absolute frequencies
        for a, a_freq in nodes.items():
            if type(a_freq[-1]) == dict:
                vals = [v for v in a_freq[-1].values()]
                F[a] = sum(vals) / len(vals)
            else:
                F[a] = a_freq[0]
        case_cnt = sum([v[0] for v in T['start'].values()])
        x_max, x_min = max(F.values()), min(F.values())
        for a in nodes:
            color = int((x_max - F[a]) / (x_max - x_min + 1e-6) * 100.)
            fill, font = "#ffffff", 'black'
            if colored:
                for interval in color_map:
                    if color in interval:
                        fill = color_map[interval]
                        break
            else: fill = 'gray' + str(color)
            if color < 50:
                font = 'white'
            if type(a) == tuple:
                if type(a_freq[-1]) == dict:
                    add_counts = [' ('+str(a_freq[-1][c])+')' for c in a]
                else: add_counts = [''] * len(a)
                node_label = str(a[0]) + add_counts[0]
                for i in range(1, len(a)):
                    node_label += '\n' + str(a[i]) + add_counts[i]
                node_label += '\n(' + str(a_freq[0]) + ')'
                G.node(str(a), label=node_label, fillcolor=fill, fontcolor=font, shape='octagon')
            else:
                node_label = str(a) + ' (' + str(F[a]) + ')'
                G.node(str(a), label=node_label, fillcolor=fill, fontcolor=font)
        G.node("start", shape="circle", label=str(case_cnt),
               fillcolor="#95d600" if colored else "#ffffff", margin='0.05')
        G.node("end", shape="doublecircle", label='',
               fillcolor="#ea4126" if colored else "#ffffff")
        
        # 2. Edge thickness and style
        values = [freq[0] for freq in edges.values()]
        if values: t_min, t_max = min(values), max(values)
        for e, freq in edges.items():
            if freq == (0, 0):
                G.edge(str(e[0]), str(e[1]), style='dotted')
                continue
            if (e[0] == 'start') | (e[1] == 'end'):
                G.edge(str(e[0]), str(e[1]), label=str(freq[0]), style='dashed')
            else:
                y = 1.0 + (5.0 - 1.0) * (freq[0] - t_min) / (t_max - t_min + 1e-6)
                G.edge(str(e[0]), str(e[1]), label=str(freq[0]), penwidth=str(y))
        
        self.GV = G

    def show(self):
        """Return graph in DOT language."""
        return self.GV

    def save(self, save_path=None, gv_format_save=False):
        """Render and save graph in PNG (GV) format in the working directory,
        if no path to specific directory was indicated in save_path.
        """
<<<<<<< HEAD
        gv_format_save = input("Save in GV format? (y/n): ").lower() == 'y'
        save_name = input("Enter file name: ")
        if save_path is None:
=======
        
        if save_path == None:
>>>>>>> b7d25220
            save_path = os.path.dirname(os.path.abspath(__file__))
        if os.path.isdir(save_path):
        	save_name = input("Enter file name: ")
        	save_path = save_path + save_name        
        self.GV.render(save_path, view=False)
        if not gv_format_save:
            os.remove(save_path)<|MERGE_RESOLUTION|>--- conflicted
+++ resolved
@@ -99,14 +99,7 @@
         """Render and save graph in PNG (GV) format in the working directory,
         if no path to specific directory was indicated in save_path.
         """
-<<<<<<< HEAD
-        gv_format_save = input("Save in GV format? (y/n): ").lower() == 'y'
-        save_name = input("Enter file name: ")
         if save_path is None:
-=======
-        
-        if save_path == None:
->>>>>>> b7d25220
             save_path = os.path.dirname(os.path.abspath(__file__))
         if os.path.isdir(save_path):
         	save_name = input("Enter file name: ")
